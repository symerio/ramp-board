<<<<<<< HEAD
=======
.. _personnalize_instance:

>>>>>>> 86349ce1
##############################
Personalize your RAMP instance
##############################

It is possible to personalize your RAMP front page.

Front page
----------
You might be interested in displaying some images (logos) in the ``Powered by``
section in the very bottom of your RAMP webpage.

To do so, add all the images you wish to have displayed to the following
directory::

    ~ $ ramp-board/ramp-frontend/ramp_frontend/static/img/powered_by

Your images must have one of the following extensions:

* .png
* .jpg (.jpeg)
* .gif
* .svg

When you reload your RAMP page the new ``Powered by`` section should appear.


Privacy Policy page
-------------------

You can add an optional Privacy Policy page, setting the following in the main
`config.yaml`,

.. code::

    flask:
        ...
        privacy_policy_page: "<path.html>"

Where the ``privacy_policy_page`` can be either a path to an HTML file, or
<<<<<<< HEAD
directly the HTML contents of that page.
=======
directly the HTML contents of that page. See an example in
`privacy_policy_template.html
<https://github.com/paris-saclay-cds/ramp-board/tree/master/ramp-frontend/ramp_frontend/templates/privacy_policy_template.html>`_.
>>>>>>> 86349ce1

This will enable the ``/privacy_policy`` endpoint, and will add it to the footer
menu.


Sign up and login pages
-----------------------

<<<<<<< HEAD
You can add personalized messages to the Sign Up and Login pages, as follows,
=======
You can add personalized messages to the Sign Up and Login pages, by adding the
following to the main `config.yml`,
>>>>>>> 86349ce1

.. code::

    flask:
        ...
        login_instructions: "instructions A"
        sign_up_instructions: "instructions A"
        sign_up_ask_social_media: True    # ask for social media acounts (optional)

where ``login_instructions`` and ``sign_up_instructions`` can be either a path to an HTML
file, or directly the HTML contents.

By including HTML code with JavaScript, these field can also be used to customize the
Sign Up and Login forms.<|MERGE_RESOLUTION|>--- conflicted
+++ resolved
@@ -1,8 +1,5 @@
-<<<<<<< HEAD
-=======
 .. _personnalize_instance:
 
->>>>>>> 86349ce1
 ##############################
 Personalize your RAMP instance
 ##############################
@@ -42,13 +39,9 @@
         privacy_policy_page: "<path.html>"
 
 Where the ``privacy_policy_page`` can be either a path to an HTML file, or
-<<<<<<< HEAD
-directly the HTML contents of that page.
-=======
 directly the HTML contents of that page. See an example in
 `privacy_policy_template.html
 <https://github.com/paris-saclay-cds/ramp-board/tree/master/ramp-frontend/ramp_frontend/templates/privacy_policy_template.html>`_.
->>>>>>> 86349ce1
 
 This will enable the ``/privacy_policy`` endpoint, and will add it to the footer
 menu.
@@ -57,12 +50,8 @@
 Sign up and login pages
 -----------------------
 
-<<<<<<< HEAD
-You can add personalized messages to the Sign Up and Login pages, as follows,
-=======
 You can add personalized messages to the Sign Up and Login pages, by adding the
 following to the main `config.yml`,
->>>>>>> 86349ce1
 
 .. code::
 
