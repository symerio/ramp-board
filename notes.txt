--- conflicted
+++ resolved
@@ -14,11 +14,9 @@
 - web front end / flask should be isolated from the ML/leaderboard code
 - avoid the ramp_index.txt mess
 
-<<<<<<< HEAD
+
 in events page there should be a split between My Ramps and the others.
 I always spend 20s to find the good one.
-=======
-The production server is deployed. Tell me if you see anything strange or that is not working...
 
 Important details:
 
@@ -52,5 +50,4 @@
 
 - Databoard code is in /mnt/ramp_data/code/databoard
 
-- If you want to use databoard submission files and database of the production server, you can use the script tools/prod_db_to_test.sh from the test server. Be careful to change the name of the database dump you want to use.
->>>>>>> bae21787
+- If you want to use databoard submission files and database of the production server, you can use the script tools/prod_db_to_test.sh from the test server. Be careful to change the name of the database dump you want to use.