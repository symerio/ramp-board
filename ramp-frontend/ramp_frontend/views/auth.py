--- conflicted
+++ resolved
@@ -171,13 +171,7 @@
             f"See you on the RAMP website!\n"
             f"The Huawei - RAMP team"
         )
-<<<<<<< HEAD
-        send_mail(user.email, subject, body)
-=======
-        body += recover_url
-        body += "\n\nSee you on the RAMP website!"
         send_mail_with_context(user.email, subject, body)
->>>>>>> 106e89ca
         logger.info("{} has signed-up to RAMP".format(user.name))
         flash(
             "We sent your confirmation email. Please check your emails and click on "
