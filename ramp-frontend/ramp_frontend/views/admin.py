--- conflicted
+++ resolved
@@ -68,17 +68,6 @@
         message = "{}d users:\n".format(request.form["submit_button"][:-1])
         for asked_user in users_to_be_approved:
             user = select_user_by_name(db.session, asked_user)
-<<<<<<< HEAD
-
-            subject = 'Your RAMP account has been approved'
-            body = ('{}, your account has been approved. You can now sign-up '
-                    'for any open RAMP event.'
-                    .format(user.name))
-            send_mail(
-                to=user.email, subject=subject, body=body
-            )
-
-=======
             if request.form["submit_button"] == "Approve!":
                 approve_user(db.session, asked_user)
 
@@ -91,7 +80,6 @@
                 )
             elif request.form["submit_button"] == "Remove!":
                 delete_user(db.session, asked_user)
->>>>>>> c8f64233
             message += "{}\n".format(asked_user)
 
         message += "{}d event_team:\n".format(
@@ -179,16 +167,8 @@
                .format(event.name))
     body = ('{}, you have been registered to the RAMP event {}. '
             'You can now proceed to your sandbox and make submissions.'
-<<<<<<< HEAD
-            '\nHave fun!!!'.format(flask_login.current_user.name,
-                                   event.name))
-    send_mail(
-        to=flask_login.current_user.email, subject=subject, body=body
-    )
-=======
             '\nHave fun!!!'.format(user.name, event.name))
     send_mail(to=user.email, subject=subject, body=body)
->>>>>>> c8f64233
 
     return redirect_to_user('{} is signed up for {}.'.format(user, event),
                             is_error=False, category='Successful sign-up')
