"""Blueprint for all admin functions for the RAMP frontend."""
import logging

import flask_login

from flask import Blueprint
from flask import flash
from flask import redirect
from flask import render_template
from flask import request
from flask import url_for

from sqlalchemy.exc import IntegrityError

from ramp_database.model import Event
from ramp_database.model import EventTeam
from ramp_database.model import Submission
from ramp_database.model import User

from ramp_database.exceptions import NameClashError

from ramp_database.tools.event import get_event
from ramp_database.tools.frontend import is_admin
from ramp_database.tools.frontend import is_accessible_event
from ramp_database.tools.frontend import is_user_signed_up
from ramp_database.tools.frontend import is_user_sign_up_requested
from ramp_database.tools.user import approve_user
from ramp_database.tools.user import delete_user
from ramp_database.tools.user import select_user_by_name
from ramp_database.tools.user import get_user_interactions_by_name
from ramp_database.tools.team import delete_event_team
from ramp_database.tools.team import sign_up_team

from ramp_frontend import db

from ..forms import EventUpdateProfileForm
from ..utils import send_mail

from .redirect import redirect_to_user

mod = Blueprint('admin', __name__)
logger = logging.getLogger('RAMP-FRONTEND')


@mod.route("/approve_users", methods=['GET', 'POST'])
@flask_login.login_required
def approve_users():
    """Approve new user to log-in and sign-up to events."""
    if not flask_login.current_user.access_level == 'admin':
        return redirect_to_user(
            'Sorry {}, you do not have admin rights'
            .format(flask_login.current_user.firstname),
            is_error=True
        )
    if request.method == 'GET':
        # TODO: replace by some get_functions
        asked_users = (
            User.query
            .filter_by(access_level='asked')
<<<<<<< HEAD
            .order_by(User.update_timestamp.desc())
=======
            .order_by(User.id.desc())
>>>>>>> fca37ea3
            .all()
        )
        asked_sign_up = EventTeam.query.filter_by(approved=False).all()
        return render_template('approve.html',
                               asked_users=asked_users,
                               asked_sign_up=asked_sign_up,
                               admin=True)
    elif request.method == 'POST':
        users_to_be_approved = request.form.getlist('approve_users')
        event_teams_to_be_approved = request.form.getlist(
            'approve_event_teams'
        )
        message = "{}d users:\n".format(request.form["submit_button"][:-1])
        for asked_user in users_to_be_approved:
            user = select_user_by_name(db.session, asked_user)
            if request.form["submit_button"] == "Approve!":
                approve_user(db.session, asked_user)

                subject = 'Subject: Your Xianti RAMP account has been approved'
                body = (f'Dear {user.firstname},\n\n'
                        f'Your xianti.fr account has been approved. You will now be able to sign-up for any RAMP Data Challenge, subject to eligibility, once it is open.\n\n'
                        f'Also please join the Huawei RAMP Slack\n'
                        f'(https://join.slack.com/t/huaweiramp/shared_invite/zt-qbf4vy9s-0NS4~V898h40x8cI2KHEfQ)\n'
                        f'where all event related announcements will be made. For example, if you encounter any difficulties with the process or the platform, you can also ask questions there.\n\n'
                        f'Best regards,\n'
                        f'The Huawei - RAMP team'
                )
                send_mail(
                    to=user.email, subject=subject, body=body
                )
            elif request.form["submit_button"] == "Remove!":
                delete_user(db.session, asked_user)
            message += "{}\n".format(asked_user)

        message += "{}d event_team:\n".format(
            request.form["submit_button"][:-1]
        )
        for asked_id in event_teams_to_be_approved:
            asked_event_team = EventTeam.query.get(asked_id)
            user = select_user_by_name(db.session, asked_event_team.team.name)

            if request.form["submit_button"] == "Approve!":
                sign_up_team(db.session, asked_event_team.event.name,
                             team_name=asked_event_team.team.name,
                             user_name=asked_event_team.team.name)

                subject = ('Signed up for the RAMP event {}'
                           .format(asked_event_team.event.name))
                body = (f'Dear {user.firstname}, \n\n'
                        f'you have been registered to the RAMP event {asked_event_team.event.name}.\n'
                        f'You can now proceed to your sandbox for this event and make '
                        f'submissions.\n\n'
                        f'Please note that by signing up to this event, you accept the Challenge Rules '
                        f'(https://xianti.fr/june-2021-challenge#rules).\n\n'
                        f'See you on the RAMP website!\n'
                        f'The Huawei - RAMP team'
                )
                send_mail(
                    to=user.email, subject=subject, body=body
                )
            elif request.form["submit_button"] == "Remove!":
                delete_event_team(
                    db.session, asked_event_team.event.name,
                    asked_event_team.team.name
                )
            message += "{}\n".format(asked_event_team)
        return redirect_to_user(
            message, is_error=False,
            category="{}d users".format(request.form["submit_button"][:-1])
        )


@mod.route("/manage_users", methods=['GET'])
@flask_login.login_required
def manage_users():
    """Get a list of users"""
    if not flask_login.current_user.access_level == 'admin':
        return redirect_to_user(
<<<<<<< HEAD
            'Sorry {}, you do not have admin rights'
            .format(flask_login.current_user.firstname),
=======
            (f'Sorry {flask_login.current_user.firstname}, '
             f'you do not have admin rights'),
>>>>>>> fca37ea3
            is_error=True
        )
    all_users = (
        User.query
        .order_by(User.signup_timestamp.desc())
        .all()
    )
    return render_template('manage_users.html',
                           all_users=all_users,
                           admin=True)


@mod.route("/sign_up/<user_name>")
@flask_login.login_required
def approve_single_user(user_name):
    """Approve a single user. This is usually used to approve user through
    email."""
    if not flask_login.current_user.access_level == 'admin':
        return redirect_to_user(
            'Sorry {}, you do not have admin rights'
            .format(flask_login.current_user.firstname),
            is_error=True
        )
    user = User.query.filter_by(name=user_name).one_or_none()
    if not user:
        return redirect_to_user(
            'No user {}'.format(user_name), is_error=True
        )
    approve_user(db.session, user.name)
    return redirect_to_user(
        '{} is signed up'.format(user), is_error=False,
        category='Successful sign-up'
    )


@mod.route("/events/<event_name>/sign_up/<user_name>")
@flask_login.login_required
def approve_sign_up_for_event(event_name, user_name):
    """Approve a user for a specific event.

    This way of approval is usually used by clicking in an email sent to the
    admin.

    Parameters
    ----------
    event_name : str
        The name of the event.
    user_name : str
        The name of the user.
    """
    event = get_event(db.session, event_name)
    user = User.query.filter_by(name=user_name).one_or_none()
    if not is_admin(db.session, event_name, flask_login.current_user.name):
        return redirect_to_user('Sorry {}, you do not have admin rights'
                                .format(flask_login.current_user.firstname),
                                is_error=True)
    if not event or not user:
        return redirect_to_user('No event {} or no user {}'
                                .format(event_name, user_name), is_error=True)
    sign_up_team(db.session, event.name, team_name=user.name, user_name=user.name)

    subject = ('Signed up for the RAMP event {}'
               .format(event.name))
    body = ('{}, you have been registered to the RAMP event {}. '
            'You can now proceed to your sandbox and make submissions.'
            '\nHave fun!!!'.format(user.name, event.name))
    send_mail(to=user.email, subject=subject, body=body)

    return redirect_to_user('{} is signed up for {}.'.format(user, event),
                            is_error=False, category='Successful sign-up')


@mod.route("/events/<event_name>/update", methods=['GET', 'POST'])
@flask_login.login_required
def update_event(event_name):
    """Update the parameters of an event.

    Parameters
    ----------
    event_name : str
        The name of the event.
    """
    if not is_admin(db.session, event_name, flask_login.current_user.name):
        return redirect_to_user(
            'Sorry {}, you do not have admin rights'
            .format(flask_login.current_user.firstname),
            is_error=True
        )
    event = get_event(db.session, event_name)
    if not is_accessible_event(db.session, event_name,
                               flask_login.current_user.name):
        return redirect_to_user(
            '{}: no event named "{}"'
            .format(flask_login.current_user.firstname, event_name)
        )
    logger.info('{} is updating event {}'
                .format(flask_login.current_user.name, event.name))
    admin = is_admin(db.session, event_name, flask_login.current_user.name)
    # We assume here that event name has the syntax <problem_name>_<suffix>

    h = event.min_duration_between_submissions // 3600
    m = event.min_duration_between_submissions // 60 % 60
    s = event.min_duration_between_submissions % 60
    form = EventUpdateProfileForm(
        title=event.title,
        is_send_trained_mails=event.is_send_trained_mails,
        is_send_submitted_mails=event.is_send_submitted_mails,
        is_public=event.is_public,
        is_controled_signup=event.is_controled_signup,
        is_competitive=event.is_competitive,
        min_duration_between_submissions_hour=h,
        min_duration_between_submissions_minute=m,
        min_duration_between_submissions_second=s,
        opening_timestamp=event.opening_timestamp,
        closing_timestamp=event.closing_timestamp,
        public_opening_timestamp=event.public_opening_timestamp,
    )
    if form.validate_on_submit():
        try:
            event.title = form.title.data
            event.is_send_trained_mails = form.is_send_trained_mails.data
            event.is_send_submitted_mails = form.is_send_submitted_mails.data
            event.is_public = form.is_public.data
            event.is_controled_signup = form.is_controled_signup.data
            event.is_competitive = form.is_competitive.data
            event.min_duration_between_submissions = (
                form.min_duration_between_submissions_hour.data * 3600 +
                form.min_duration_between_submissions_minute.data * 60 +
                form.min_duration_between_submissions_second.data)
            event.opening_timestamp = form.opening_timestamp.data
            event.closing_timestamp = form.closing_timestamp.data
            event.public_opening_timestamp = form.public_opening_timestamp.data
            db.session.commit()

        except IntegrityError as e:
            db.session.rollback()
            message = ''
            existing_event = get_event(db.session, event.name)
            if existing_event is not None:
                message += 'event name is already in use'
            # # try:
            # #     User.query.filter_by(email=email).one()
            # #     if len(message) > 0:
            # #         message += ' and '
            # #     message += 'email is already in use'
            # except NoResultFound:
            #     pass
            if message:
                e = NameClashError(message)
            flash('{}'.format(e), category='Update event error')
            return redirect(url_for('update_event', event_name=event.name))

        return redirect(url_for('ramp.problems'))

    approved = is_user_signed_up(
        db.session, event_name, flask_login.current_user.name
    )
    asked = is_user_sign_up_requested(
        db.session, event_name, flask_login.current_user.name
    )
    return render_template(
        'update_event.html',
        form=form,
        event=event,
        admin=admin,
        asked=asked,
        approved=approved
    )


@mod.route("/user_interactions")
@flask_login.login_required
def user_interactions():
    """Show the user interactions recorded on the website."""
    if flask_login.current_user.access_level != 'admin':
        return redirect_to_user(
            'Sorry {}, you do not have admin rights'
            .format(flask_login.current_user.firstname),
            is_error=True
        )
    user_interactions_html = get_user_interactions_by_name(
        db.session, output_format='html'
    )
    return render_template(
        'user_interactions.html',
        user_interactions_title='User interactions',
        user_interactions=user_interactions_html
    )


@mod.route("/events/<event_name>/dashboard_submissions")
@flask_login.login_required
def dashboard_submissions(event_name):
    """Show information about all submissions for a given event.

    Parameters
    ----------
    event_name : str
        The name of the event.
    """
    if not is_admin(db.session, event_name, flask_login.current_user.name):
        return redirect_to_user(
            'Sorry {}, you do not have admin rights'
            .format(flask_login.current_user.firstname),
            is_error=True
        )
    event = get_event(db.session, event_name)
    # Get dates and number of submissions
    submissions = \
        (Submission.query
                   .filter(Event.name == event.name)
                   .filter(Event.id == EventTeam.event_id)
                   .filter(EventTeam.id == Submission.event_team_id)
                   .order_by(Submission.submission_timestamp)
                   .all())
    submissions = [sub for sub in submissions if sub.is_not_sandbox]
    timestamp_submissions = [
        sub.submission_timestamp.strftime('%Y-%m-%d %H:%M:%S')
        for sub in submissions]
    name_submissions = [sub.name for sub in submissions]
    cumulated_submissions = list(range(1, 1 + len(submissions)))
    training_sec = [
        (
            sub.training_timestamp - sub.submission_timestamp
        ).total_seconds() / 60.
        if sub.training_timestamp is not None else 0
        for sub in submissions
    ]
    dashboard_kwargs = {'event': event,
                        'timestamp_submissions': timestamp_submissions,
                        'training_sec': training_sec,
                        'cumulated_submissions': cumulated_submissions,
                        'name_submissions': name_submissions}
    failed_leaderboard_html = event.failed_leaderboard_html
    new_leaderboard_html = event.new_leaderboard_html
    approved = is_user_signed_up(
        db.session, event_name, flask_login.current_user.name
    )
    asked = is_user_sign_up_requested(
        db.session, event_name, flask_login.current_user.name
    )
    return render_template(
        'dashboard_submissions.html',
        failed_leaderboard=failed_leaderboard_html,
        new_leaderboard=new_leaderboard_html,
        admin=True,
        approved=approved,
        asked=asked,
        **dashboard_kwargs)<|MERGE_RESOLUTION|>--- conflicted
+++ resolved
@@ -57,11 +57,7 @@
         asked_users = (
             User.query
             .filter_by(access_level='asked')
-<<<<<<< HEAD
             .order_by(User.update_timestamp.desc())
-=======
-            .order_by(User.id.desc())
->>>>>>> fca37ea3
             .all()
         )
         asked_sign_up = EventTeam.query.filter_by(approved=False).all()
@@ -140,13 +136,8 @@
     """Get a list of users"""
     if not flask_login.current_user.access_level == 'admin':
         return redirect_to_user(
-<<<<<<< HEAD
-            'Sorry {}, you do not have admin rights'
-            .format(flask_login.current_user.firstname),
-=======
             (f'Sorry {flask_login.current_user.firstname}, '
              f'you do not have admin rights'),
->>>>>>> fca37ea3
             is_error=True
         )
     all_users = (
