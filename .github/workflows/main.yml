name: main

on:
  push:
    branches:
      - 'master'
  pull_request:
  workflow_dispatch:
    inputs:
      ramp_workflow_url:
        description: 'pip installable ramp-workflow repo URL'
        required: true
        default: 'https://github.com/paris-saclay-cds/ramp-workflow/archive/refs/heads/master.zip'


jobs:
  main:
<<<<<<< HEAD
    name: test-py-3.10
    runs-on: ubuntu-latest
=======
    name: test-py-${{ matrix.python }}
    runs-on: ${{ matrix.os }}
    strategy:
      matrix:
        os: [ubuntu-20.04]
        python: ["3.10"]
        include:
          - os: ubuntu-20.04
            python: 3.10
            # the following has no effect with manual trigger
            # where the ramp-workflow is specified anyway
            ramp_workflow_version: master
>>>>>>> 34426fff


    services:
      postgres:
        image: postgres:11.6-alpine
        ports:
          - 5432:5432
        env:
          POSTGRES_USER: postgres
          POSTGRES_PASSWORD: ""
        # Add a health check
        options: --health-cmd pg_isready --health-interval 10s --health-timeout 5s --health-retries 5


    steps:
      - uses: actions/checkout@v2

      - name: Setup conda
        uses: s-weigand/setup-conda@v1
        with:
          update-conda: true
          activate-conda: false
          python-version: 3.10
          conda-channels: anaconda

      - name: Create envs
        run: |
          conda install --yes mamba -n base -c conda-forge
          mamba create --yes -n testenv python=$PYTHON_VERSION
          mamba env update -n testenv -f environment.yml
          mamba env create -f ci_tools/environment_iris_kit.yml
        env:
          PYTHON_VERSION: 3.10

      - name: Install ramp-board
        run: |
          source activate testenv
          if [ "$PYTHON_VERSION" == "3.10" ]; then
              python -m pip install "dask==2021.4.1" "distributed==2021.4.1"
          fi
          if [ "${{ matrix.ramp_workflow_version }}" == "master" ]; then
             pip install https://github.com/paris-saclay-cds/ramp-workflow/archive/refs/heads/master.zip
          fi
          if [ "${{ github.event.inputs.ramp_workflow_url }}" != "" ]; then
             pip install "${{ github.event.inputs.ramp_workflow_url }}"
          fi
          make inplace
        env:
          PYTHON_VERSION: ${{ matrix.python }}

      - name: Test ramp-frontend
        run: |
          set -e
          source activate testenv
          python -m smtpd -n -c DebuggingServer 127.0.0.1:8025 &
          sleep 3 # wait for the server to start
          pytest -rvsl ramp-frontend --cov=ramp_frontend --cov-report=term-missing --cov-report=xml --cov-append

      - name: Test ramp-engine
        run: |
          set -e
          source activate testenv
          pytest -rvsl ramp-engine/ --cov=ramp_engine --cov-report=term-missing --cov-report=xml --cov-append

      - name: Test ramp-database
        run: |
          set -e
          source activate testenv
          pytest -rvsl ramp-database/ --cov=ramp_database --cov-report=term-missing  --cov-report=xml --cov-append

      - name: Test ramp-utils
        run: |
          set -e
          source activate testenv
          pytest -rvsl ramp-utils/ --cov=ramp_utils --cov-report=term-missing --cov-report=xml --cov-append

      - name: Test integration
        run: |
          set -e
          source activate testenv
          bash ci_tools/actions/integration_test.sh

      - uses: codecov/codecov-action@v1
        with:
          fail_ci_if_error: true
          verbose: true
          file: ./coverage.xml

  lint:
    name: lint
    runs-on: ubuntu-latest
    steps:
      - uses: actions/checkout@v2

      - uses: actions/setup-python@v2
        name: Install Python
        with:
          python-version: '3.10'

      - name: Install dependencies
        run: pip install flake8 black==22.3.0

      - name: Run black
        run: black --check .<|MERGE_RESOLUTION|>--- conflicted
+++ resolved
@@ -15,23 +15,8 @@
 
 jobs:
   main:
-<<<<<<< HEAD
     name: test-py-3.10
     runs-on: ubuntu-latest
-=======
-    name: test-py-${{ matrix.python }}
-    runs-on: ${{ matrix.os }}
-    strategy:
-      matrix:
-        os: [ubuntu-20.04]
-        python: ["3.10"]
-        include:
-          - os: ubuntu-20.04
-            python: 3.10
-            # the following has no effect with manual trigger
-            # where the ramp-workflow is specified anyway
-            ramp_workflow_version: master
->>>>>>> 34426fff
 
 
     services:
