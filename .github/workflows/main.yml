--- conflicted
+++ resolved
@@ -47,11 +47,7 @@
         run: |
           source activate testenv
           if [ "$PYTHON_VERSION" == "3.8" ]; then
-<<<<<<< HEAD
-              pip install "dask[distributed]"
-=======
               python -m pip install "dask[distributed]==2021.4.0"
->>>>>>> 86349ce1
           fi
           make inplace
         env:
