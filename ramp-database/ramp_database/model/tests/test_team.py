import re
import shutil

import pytest

from ramp_utils import read_config
from ramp_utils.testing import database_config_template
from ramp_utils.testing import ramp_config_template

from ramp_database.model import Team, UserTeam, User
from ramp_database.model import EventTeam
from ramp_database.model import Model

from ramp_database.utils import setup_db
from ramp_database.utils import session_scope
from ramp_database.testing import create_toy_db

from ramp_database.tools.user import get_team_by_name


@pytest.fixture(scope="module")
def session_scope_module(database_connection):
    database_config = read_config(database_config_template())
    ramp_config = ramp_config_template()
    try:
        deployment_dir = create_toy_db(database_config, ramp_config)
        with session_scope(database_config["sqlalchemy"]) as session:
            yield session
    finally:
        shutil.rmtree(deployment_dir, ignore_errors=True)
        db, _ = setup_db(database_config["sqlalchemy"])
        Model.metadata.drop_all(db)


def test_team_model(session_scope_module):
    team = get_team_by_name(session_scope_module, "test_user")
    expr = r"Team\(name=.*test_user.*, admin_name=.*test_user.*\, is_individual=True\)"
    assert re.match(expr, repr(team))
    assert re.match(r"Team\(.*test_user.*\)", str(team))

    assert team.is_individual is True

<<<<<<< HEAD
=======

def test_user_team_model(session_scope_module):
    """Test user / team association"""
    session = session_scope_module
    # Create a new user and team, so that we can remove them in the end.
    user = User("user-75", "user-75", "", "", "")
    session.add(user)
    session.commit()
    # Create a new non individual team
    team = Team(name="group_team_75", admin=user, is_individual=False)
    session.add(team)
    session.commit()

    # And finally a user-team association
    user_team = UserTeam(team_id=team.id, user_id=user.id, status="accepted")
    session.add(user_team)
    session.commit()

    msg = r"UserTeam\(user_id=4, team_id=4, status='accepted'\)"
    assert re.match(msg, repr(user_team))
    assert team.is_individual is False

    # Check backrefs
    assert user_team.user.name == user.name
    assert user_team.team.name == team.name

    # When a user is deleted, its team and user/team association are also deleted
    session.delete(user)
    session.commit()
    assert session.query(User).filter_by(name="user-75").first() is None
    assert session.query(Team).filter_by(name="group_team_75").first() is None
    assert session.query(UserTeam).filter_by(user_id=4).first() is None

>>>>>>> 977b27ff

@pytest.mark.parametrize("backref, expected_type", [("team_events", EventTeam)])
def test_event_model_backref(session_scope_module, backref, expected_type):
    team = get_team_by_name(session_scope_module, "test_user")
    backref_attr = getattr(team, backref)
    assert isinstance(backref_attr, list)
    # only check if the list is not empty
    if backref_attr:
        assert isinstance(backref_attr[0], expected_type)<|MERGE_RESOLUTION|>--- conflicted
+++ resolved
@@ -40,8 +40,6 @@
 
     assert team.is_individual is True
 
-<<<<<<< HEAD
-=======
 
 def test_user_team_model(session_scope_module):
     """Test user / team association"""
@@ -75,7 +73,6 @@
     assert session.query(Team).filter_by(name="group_team_75").first() is None
     assert session.query(UserTeam).filter_by(user_id=4).first() is None
 
->>>>>>> 977b27ff
 
 @pytest.mark.parametrize("backref, expected_type", [("team_events", EventTeam)])
 def test_event_model_backref(session_scope_module, backref, expected_type):
