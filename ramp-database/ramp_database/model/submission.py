--- conflicted
+++ resolved
@@ -178,14 +178,9 @@
     test_time_cv_std = Column(Float, default=0.0)
     # the maximum memory size used when training/testing, in MB
     max_ram = Column(Float, default=0.0)
-<<<<<<< HEAD
-    # This is intentionally optional not a ForeignKey, to avoid DB migration
-    # issues. This field is mostly used for audits.
-=======
     # This is intentionally optional, and not a ForeignKey, to avoid DB migration
     # issues. This field is mostly used for audits to know which user
     # made a submission within a team.
->>>>>>> 977b27ff
     user_name = Column(String)
     # later also ramp_id
     UniqueConstraint(event_team_id, name, name="ts_constraint")
