--- conflicted
+++ resolved
@@ -974,44 +974,29 @@
         """bool: Whether or not the submission failed at one of the stage."""
         return 'error' in self.state
 
-<<<<<<< HEAD
-    # TODO: untested, doesn't work but never used in the current setup
-    @property
-    def path_predictions(self):
-=======
     # TODO: the following 8 properties are never used and not tested.
     #       They are present for historical reasons and should likely be
     #       removed in a follow up refactoring.
     @property
     def path_predictions(self):
         """Return the path to the folder with predictions"""
->>>>>>> 66304d45
         return os.path.join(
             self.submission.event.path_ramp_submissions,
             self.submission.name,
             'training_output', 'fold_{}'.format(self.cv_fold_id))
 
-<<<<<<< HEAD
-    # prediction on the full training set, including train and valid points
-    @property
-    def full_train_y_pred(self):
-=======
     @property
     def full_train_y_pred(self):
         """Load predictions on the full training set
 
         including train and valid points.
         """
->>>>>>> 66304d45
         return np.load(
             os.path.join(self.path_predictions, 'y_pred_train.npz'))['y_pred']
 
     @property
     def test_y_pred(self):
-<<<<<<< HEAD
-=======
         """Load predictions on the test set"""
->>>>>>> 66304d45
         return np.load(
             os.path.join(self.path_predictions, 'y_pred_test.npz'))['y_pred']
 
