--- conflicted
+++ resolved
@@ -48,39 +48,10 @@
     event = session.query(Event).filter_by(name=event_name).one()
     for sub in submissions:
         # take only max n bag
-<<<<<<< HEAD
         df = (
             get_bagged_scores(session, sub.id)
             .reset_index(drop=True)
             .max(axis=0)
-=======
-        df_scores_bag = get_bagged_scores(session, sub.id)
-        highest_level = df_scores_bag.index.get_level_values("n_bag").max()
-        df_scores_bag = df_scores_bag.loc[(slice(None), highest_level), :]
-        df_scores_bag.index = df_scores_bag.index.droplevel("n_bag")
-        df_scores_bag = df_scores_bag.round(map_score_precision)
-
-        df_scores = get_scores(session, sub.id)
-        df_scores = df_scores.round(map_score_precision)
-
-        df_time = get_time(session, sub.id)
-        df_time = df_time.stack().to_frame()
-        df_time.index = df_time.index.set_names(["fold", "step"])
-        df_time = df_time.rename(columns={0: "time"})
-        df_time = df_time.groupby(level="step").sum().T
-
-        df_scores_mean = df_scores.groupby("step").mean()
-        df_scores_std = df_scores.groupby("step").std()
-        df_scores_std.fillna(0, inplace=True)
-
-        # select only the validation and testing steps and rename them to
-        # public and private
-        map_renaming = {"valid": "public", "test": "private"}
-        df_scores_mean = (
-            df_scores_mean.loc[list(map_renaming.keys())]
-            .rename(index=map_renaming)
-            .stack()
->>>>>>> 75f604c0
             .to_frame()
             .T
         )
