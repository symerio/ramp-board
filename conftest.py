import pytest
import warnings
from sqlalchemy import create_engine, exc
from ramp_utils.testing import database_config_template
from yaml import safe_load

from ramp_utils import read_config


@pytest.fixture(scope="session")
def database_connection():
    """
    Create a Postgres database for the tests, and drop it when the tests are
    done.
    """
    config = safe_load(open("db_engine.yml"))
    dbowner = config.get("db_owner")

    engine = create_engine(
<<<<<<< HEAD
        f"postgresql://{dbowner}:@localhost/postgres", isolation_level="AUTOCOMMIT"
=======
        f"postgresql://{dbowner}:@localhost/postgres",
        isolation_level="AUTOCOMMIT",
>>>>>>> fdcbe4fe
    )

    connection = engine.connect()

    database_config = read_config(database_config_template())
    username = database_config["sqlalchemy"]["username"]
    database_name = database_config["sqlalchemy"]["database"]
    try:
        connection.execute(
            f"""CREATE USER {username}
                              WITH PASSWORD '{username}';
                              ALTER USER {username} WITH SUPERUSER"""
        )
    except exc.ProgrammingError:
        warnings.warn(f"user {username} already exists")

    try:
        connection.execute(f"CREATE DATABASE {database_name} OWNER {username}")
    except exc.ProgrammingError as e:
        raise ValueError(
            f"{database_name} database used for testing already exists"
        ) from e

    # close the connection and remove the database in the end
    yield
    connection.execute(
        """SELECT pg_terminate_backend(pid)
                       FROM pg_stat_activity
                       WHERE datname = 'databoard_test';"""
    )
    connection.execute(f"DROP DATABASE {database_name}")
    connection.execute(f"DROP USER {username}")
    print(f"deleted database 'databoard_test' and removed user '{username}'")


@pytest.fixture(scope="session")
def dask_scheduler():
    try:
        from dask.distributed import LocalCluster

        cluster = LocalCluster(n_workers=4)
        yield cluster.scheduler_address
        cluster.close()
    except ImportError:
        yield None<|MERGE_RESOLUTION|>--- conflicted
+++ resolved
@@ -17,12 +17,7 @@
     dbowner = config.get("db_owner")
 
     engine = create_engine(
-<<<<<<< HEAD
         f"postgresql://{dbowner}:@localhost/postgres", isolation_level="AUTOCOMMIT"
-=======
-        f"postgresql://{dbowner}:@localhost/postgres",
-        isolation_level="AUTOCOMMIT",
->>>>>>> fdcbe4fe
     )
 
     connection = engine.connect()
